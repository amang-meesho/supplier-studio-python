<<<<<<< HEAD
from fastapi import FastAPI, File, UploadFile
from fastapi.responses import JSONResponse
from PIL import Image
import io
from ImageToText import analyze_image
from routers import users, items
from reel_gen.controller.agent_controller import router as agent_router
from test_agent.controller.agent_controller import router as test_agent_router
=======
from fastapi import FastAPI
from routers import catalog, content_generation
>>>>>>> 827d5104

app = FastAPI(
    title="Meesho Supplier AI Studio",
    description="AI-powered content generation and tools for Meesho sellers",
    version="1.0.0",
    docs_url="/docs",
    redoc_url="/redoc"
)

<<<<<<< HEAD
app.include_router(users.router)
app.include_router(items.router)
app.include_router(agent_router, prefix="/reel-gen")
app.include_router(test_agent_router, prefix="/test-agent")
=======
# Include functional routers only
app.include_router(catalog.router)
app.include_router(content_generation.router)
>>>>>>> 827d5104


@app.get("/")
def read_root():
    return {
        "message": "🚀 Meesho Supplier AI Studio",
        "description": "Empowering Meesho Sellers with AI-Driven Growth",
        "features": [
            "AI Content Generation",
            "Smart Product Photography",
            "AI Try-On Technology",
            "Product Catalog Management"
        ],
        "content_generation_endpoints": {
            "upload_and_generate": "/content/upload-and-generate",
            "get_content": "/content/{content_id}",
            "health_check": "/content/health"
        },
        "documentation": "/docs",
        "status": "ready_for_hackathon"
    }


@app.post("/upload-image")
async def upload_image(file: UploadFile = File(...)):
    """
    Upload an image and get confirmation with AI analysis.
    """
    try:
        # Read the uploaded file
        image_data = await file.read()
        
        # Convert to PIL Image
        image = Image.open(io.BytesIO(image_data))
        
        # Convert to RGB if necessary
        if image.mode != 'RGB':
            image = image.convert('RGB')
        
        # Analyze the image
        analysis_result = analyze_image(image)
        
        return JSONResponse(
            content={
                "message": "image received", 
                "filename": file.filename,
                "analysis": analysis_result if analysis_result else "Analysis failed"
            },
            status_code=200
        )
        
    except Exception as e:
        return JSONResponse(
            content={
                "message": "image received", 
                "filename": file.filename,
                "error": f"Processing failed: {str(e)}"
            },
            status_code=200
        )


if __name__ == "__main__":
    import uvicorn
    uvicorn.run(app, host="0.0.0.0", port=8000) <|MERGE_RESOLUTION|>--- conflicted
+++ resolved
@@ -1,16 +1,11 @@
-<<<<<<< HEAD
 from fastapi import FastAPI, File, UploadFile
 from fastapi.responses import JSONResponse
 from PIL import Image
 import io
 from ImageToText import analyze_image
-from routers import users, items
+from routers import users, items, catalog, content_generation
 from reel_gen.controller.agent_controller import router as agent_router
 from test_agent.controller.agent_controller import router as test_agent_router
-=======
-from fastapi import FastAPI
-from routers import catalog, content_generation
->>>>>>> 827d5104
 
 app = FastAPI(
     title="Meesho Supplier AI Studio",
@@ -20,16 +15,13 @@
     redoc_url="/redoc"
 )
 
-<<<<<<< HEAD
 app.include_router(users.router)
 app.include_router(items.router)
 app.include_router(agent_router, prefix="/reel-gen")
 app.include_router(test_agent_router, prefix="/test-agent")
-=======
 # Include functional routers only
 app.include_router(catalog.router)
 app.include_router(content_generation.router)
->>>>>>> 827d5104
 
 
 @app.get("/")
