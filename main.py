--- conflicted
+++ resolved
@@ -1,9 +1,7 @@
-<<<<<<< HEAD
-from fastapi import FastAPI
 from fastapi.middleware.cors import CORSMiddleware
 import uvicorn
 import logging
-=======
+
 from fastapi import FastAPI, File, UploadFile, Header
 from fastapi.responses import JSONResponse
 from PIL import Image
@@ -12,7 +10,7 @@
 from routers import users, items, catalog, content_generation
 from reel_gen.controller.agent_controller import router as agent_router
 from test_agent.controller.agent_controller import router as test_agent_router
->>>>>>> 00132a04
+
 
 # Import routers
 from routers import catalog, content_generation, main_controller, photography, try_on, catalog_optimizer
@@ -64,7 +62,7 @@
         }
     }
 
-<<<<<<< HEAD
+
 @app.get("/health")
 async def health_check():
     return {
@@ -72,7 +70,7 @@
         "service": "Meesho Supplier AI Studio",
         "version": "1.0.0"
     }
-=======
+
 
 @app.post("/upload-image")
 async def upload_image(file: UploadFile = File(...), objectId: str = Header(...)):
@@ -114,7 +112,7 @@
             status_code=200
         )
 
->>>>>>> 00132a04
+
 
 if __name__ == "__main__":
     uvicorn.run(
